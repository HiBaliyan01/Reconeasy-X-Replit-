import React, { useEffect, useMemo, useState } from "react";
import { Upload, FileText, CheckCircle, AlertTriangle, Loader2 } from "lucide-react";
<<<<<<< HEAD

import { Button } from "@/components/ui/button";
import { Badge } from "@/components/ui/badge";

import { useCsvImport } from "@/pages/RateCards/hooks/useCsvImport";

type RowStatus = RateCardImport.RowStatus;

type StatusStyle = {
  label: string;
  className: string;
  icon?: React.ReactNode;
};

const STATUS_STYLES: Record<RowStatus, StatusStyle> = {
  valid: {
    label: "Valid",
    className:
      "bg-emerald-100 text-emerald-700 border border-emerald-200 dark:bg-emerald-900/30 dark:text-emerald-200 dark:border-emerald-900",
    icon: <CheckCircle className="h-3 w-3 mr-1" />,
  },
  similar: {
    label: "Similar",
    className:
      "bg-amber-100 text-amber-800 border border-amber-200 dark:bg-amber-900/40 dark:text-amber-200 dark:border-amber-900",
    icon: <AlertTriangle className="h-3 w-3 mr-1" />,
  },
  duplicate: {
    label: "Exact duplicate",
    className:
      "bg-red-100 text-red-700 border border-red-200 dark:bg-red-900/40 dark:text-red-200 dark:border-red-900",
    icon: <AlertTriangle className="h-3 w-3 mr-1" />,
  },
  error: {
    label: "Error",
    className:
      "bg-red-100 text-red-700 border border-red-200 dark:bg-red-900/40 dark:text-red-200 dark:border-red-900",
    icon: <AlertTriangle className="h-3 w-3 mr-1" />,
  },
=======
import { Button } from "@/components/ui/button";
import { Badge } from "@/components/ui/badge";

type RowStatus = "valid" | "similar" | "duplicate" | "error";

type DryRunRow = {
  row: number;
  status: RowStatus;
  message?: string;
  platform_id?: string;
  category_id?: string;
  commission_type?: string;
  effective_from?: string;
  effective_to?: string | null;
  payload?: any;
  overlapId?: string | null;
};

type DryRunSummary = {
  total: number;
  valid: number;
  similar: number;
  duplicate: number;
  error: number;
};

type DryRunResponse = {
  summary: DryRunSummary;
  rows: DryRunRow[];
};

type ConfirmResult = {
  index: number;
  status: "imported" | "skipped";
  id?: string;
  message?: string;
};

type ConfirmResponse = {
  summary: {
    inserted: number;
    skipped: number;
  };
  results: ConfirmResult[];
>>>>>>> 151c46cd
};

interface RateCardUploaderProps {
  onUploadSuccess?: (meta?: { filename?: string; uploadedAt?: string }) => void;
}

<<<<<<< HEAD
const RateCardUploader: React.FC<RateCardUploaderProps> = ({ onUploadSuccess }) => {
  const {
    parseResult,
    uploading,
    parseError,
    parseFile,
    reset,
    importing,
    importError,
    importResult,
    importRows,
  } = useCsvImport();

  const [selectedFileName, setSelectedFileName] = useState<string | null>(null);
  const [selectedRowIds, setSelectedRowIds] = useState<Set<string>>(new Set());

  const eligibleRows = useMemo(
    () => parseResult?.rows.filter((row) => row.status === "valid" || row.status === "similar") ?? [],
    [parseResult]
  );

  const selectedImportableRows = useMemo(
    () => eligibleRows.filter((row) => selectedRowIds.has(row.row_id)),
    [eligibleRows, selectedRowIds]
  );

  useEffect(() => {
    if (!parseResult) {
      setSelectedRowIds(new Set());
      return;
    }

    const defaults = parseResult.rows
      .filter((row) => row.status === "valid")
      .map((row) => row.row_id);
    setSelectedRowIds(new Set(defaults));
  }, [parseResult]);
=======
const STATUS_STYLES: Record<RowStatus, { label: string; className: string; icon?: React.ReactNode }> = {
  valid: {
    label: "Valid",
    className: "bg-emerald-100 text-emerald-700 border border-emerald-200 dark:bg-emerald-900/30 dark:text-emerald-200 dark:border-emerald-900",
    icon: <CheckCircle className="h-3 w-3 mr-1" />,
  },
  similar: {
    label: "Similar",
    className: "bg-amber-100 text-amber-800 border border-amber-200 dark:bg-amber-900/40 dark:text-amber-200 dark:border-amber-900",
    icon: <AlertTriangle className="h-3 w-3 mr-1" />,
  },
  duplicate: {
    label: "Exact duplicate",
    className: "bg-red-100 text-red-700 border border-red-200 dark:bg-red-900/40 dark:text-red-200 dark:border-red-900",
    icon: <AlertTriangle className="h-3 w-3 mr-1" />,
  },
  error: {
    label: "Error",
    className: "bg-red-100 text-red-700 border border-red-200 dark:bg-red-900/40 dark:text-red-200 dark:border-red-900",
    icon: <AlertTriangle className="h-3 w-3 mr-1" />,
  },
};

const RateCardUploader: React.FC<RateCardUploaderProps> = ({ onUploadSuccess }) => {
  const [uploading, setUploading] = useState(false);
  const [importing, setImporting] = useState(false);
  const [analysis, setAnalysis] = useState<DryRunResponse | null>(null);
  const [analysisError, setAnalysisError] = useState<string | null>(null);
  const [importSummary, setImportSummary] = useState<ConfirmResponse | null>(null);
  const [selectedFileName, setSelectedFileName] = useState<string | null>(null);
  const [selectedRows, setSelectedRows] = useState<Set<number>>(new Set());

  const eligibleRows = useMemo(
    () => analysis?.rows.filter((row) => row.status === "valid" || row.status === "similar") ?? [],
    [analysis]
  );

  const selectedImportableRows = useMemo(
    () => eligibleRows.filter((row) => selectedRows.has(row.row)),
    [eligibleRows, selectedRows]
  );

  useEffect(() => {
    if (!analysis) {
      setSelectedRows(new Set());
      return;
    }

    const defaults = analysis.rows
      .filter((row) => row.status === "valid")
      .map((row) => row.row);
    setSelectedRows(new Set(defaults));
  }, [analysis]);

  const toggleRowSelection = (row: DryRunRow) => {
    if (row.status !== "valid" && row.status !== "similar") {
      return;
    }

    setSelectedRows((prev) => {
      const next = new Set(prev);
      if (next.has(row.row)) {
        next.delete(row.row);
      } else {
        next.add(row.row);
      }
      return next;
    });
  };
>>>>>>> 151c46cd

  const downloadTemplate = async () => {
    const fetchCsvBlob = async (url: string) => {
      const response = await fetch(url);
      if (!response.ok) {
        throw new Error(`Request failed (${response.status})`);
      }

      const contentType = response.headers.get("content-type") ?? "";
      if (!contentType.toLowerCase().includes("text/csv")) {
        throw new Error(`Unexpected content type: ${contentType || "unknown"}`);
      }

      return response.blob();
    };

    try {
<<<<<<< HEAD
      let blob: Blob;
      try {
        blob = await fetchCsvBlob("/api/rate-cards/template.csv");
      } catch (primaryError) {
        console.warn("Primary template download failed, trying static fallback", primaryError);
        blob = await fetchCsvBlob("/templates/rate-cards-template.csv");
      }

      const link = document.createElement("a");
      link.href = URL.createObjectURL(blob);
      link.download = "rate-card-template.csv";
      document.body.appendChild(link);
=======
      const res = await fetch("/api/rate-cards/template.csv");
      if (!res.ok) throw new Error("Failed to download template");
      const blob = await res.blob();
      const link = document.createElement("a");
      link.href = URL.createObjectURL(blob);
      link.download = "rate-card-template.csv";
>>>>>>> 151c46cd
      link.click();
      URL.revokeObjectURL(link.href);
      document.body.removeChild(link);
    } catch (error) {
      console.error("Error downloading template:", error);
    }
  };

<<<<<<< HEAD
  const toggleRowSelection = (row: RateCardImport.ParsedRow) => {
    if (row.status !== "valid" && row.status !== "similar") {
      return;
    }

    setSelectedRowIds((prev) => {
      const next = new Set(prev);
      if (next.has(row.row_id)) {
        next.delete(row.row_id);
      } else {
        next.add(row.row_id);
      }
      return next;
    });
  };

  const handleFileChange = async (event: React.ChangeEvent<HTMLInputElement>) => {
    const file = event.target.files?.[0];
    event.target.value = "";
    if (!file) return;

    try {
      const result = await parseFile(file);
      const resolvedName = result?.file_name ?? file.name;
      setSelectedFileName(resolvedName);
    } catch (error) {
      console.error("Failed to analyze rate card CSV", error);
      setSelectedFileName(file.name);
    }
  };

  const handleConfirmImport = async () => {
    if (!parseResult) return;

    const selectedRows = selectedImportableRows.map((row) => row.row_id);
    const includeSimilar = selectedImportableRows.some((row) => row.status === "similar");

    try {
      const response = await importRows({ includeSimilar, rowIds: selectedRows });
      if (response && onUploadSuccess) {
        onUploadSuccess({ filename: selectedFileName ?? undefined, uploadedAt: response.uploaded_at });
      }
    } catch (error) {
      console.error("Failed to import rate cards", error);
    }
  };

  const resetState = () => {
    reset();
    setSelectedFileName(null);
    setSelectedRowIds(new Set());
  };

  const summary = parseResult?.summary ?? {
    total: 0,
    valid: 0,
    similar: 0,
    duplicate: 0,
    error: 0,
  };

=======
  const resetState = () => {
    setAnalysis(null);
    setImportSummary(null);
    setAnalysisError(null);
    setSelectedFileName(null);
    setSelectedRows(new Set());
  };

  const handleAnalyzeFile = async (file: File) => {
    setUploading(true);
    setAnalysis(null);
    setImportSummary(null);
    setAnalysisError(null);

    const formData = new FormData();
    formData.append("file", file);

    try {
      const res = await fetch("/api/rate-cards/upload", {
        method: "POST",
        body: formData,
      });

      const data = await res.json();
      if (!res.ok) {
        throw new Error(data?.message || "Failed to analyze file");
      }

      setAnalysis(data);
    } catch (error: any) {
      setAnalysisError(error?.message || "Failed to analyze file");
    } finally {
      setUploading(false);
    }
  };

  const handleFileChange = async (event: React.ChangeEvent<HTMLInputElement>) => {
    const file = event.target.files?.[0];
    event.target.value = "";
    if (!file) return;
    setSelectedFileName(file.name);
    await handleAnalyzeFile(file);
  };

  const handleConfirmImport = async () => {
    if (!analysis) return;
    const payloadRows = selectedImportableRows
      .filter((row) => row.payload)
      .map((row) => ({
        row: row.row,
        status: row.status,
        allowSimilar: row.status === "similar",
        payload: row.payload,
      }));

    if (!payloadRows.length) {
      setAnalysisError("Select at least one valid or similar row to import.");
      return;
    }

    setImporting(true);
    setAnalysisError(null);

    try {
      const res = await fetch("/api/rate-cards/upload/confirm", {
        method: "POST",
        headers: { "Content-Type": "application/json" },
        body: JSON.stringify({ rows: payloadRows }),
      });

      const data = await res.json();
      if (!res.ok) {
        throw new Error(data?.message || "Failed to import rate cards");
      }

      setImportSummary(data);
      if (onUploadSuccess) {
        onUploadSuccess({ filename: selectedFileName ?? undefined, uploadedAt: new Date().toISOString() });
      }
    } catch (error: any) {
      setAnalysisError(error?.message || "Failed to import rate cards");
    } finally {
      setImporting(false);
    }
  };

>>>>>>> 151c46cd
  return (
    <div className="border border-slate-200 dark:border-slate-700 p-6 rounded-xl bg-white dark:bg-slate-800 shadow-lg space-y-5">
      <div className="flex flex-col gap-2 sm:flex-row sm:items-center sm:justify-between">
        <h3 className="text-lg font-semibold text-slate-900 dark:text-slate-100">Upload Rate Cards (CSV/XLSX)</h3>
        <div className="flex gap-2">
          <Button variant="outline" onClick={downloadTemplate} className="gap-2">
            <FileText className="h-4 w-4" />
            Download template
          </Button>
<<<<<<< HEAD
          {parseResult && (
            <Button variant="outline" onClick={resetState} disabled={uploading || importing}>
=======
          {analysis && (
            <Button variant="outline" onClick={resetState}>
>>>>>>> 151c46cd
              Reset
            </Button>
          )}
        </div>
      </div>
<<<<<<< HEAD

      <div className="flex flex-col sm:flex-row sm:items-center sm:justify-between gap-3">
        <label className="inline-flex items-center gap-3 text-sm text-slate-700 dark:text-slate-300">
          <span className="inline-flex items-center gap-2 px-4 py-2 rounded-lg border border-dashed border-slate-300 dark:border-slate-600 bg-slate-50 dark:bg-slate-900/40 cursor-pointer hover:bg-slate-100 dark:hover:bg-slate-900/60">
            <Upload className="h-4 w-4" />
            Choose file
            <input
              type="file"
              className="hidden"
              accept=".csv,.xlsx"
              onChange={handleFileChange}
              disabled={uploading || importing}
            />
          </span>
          {selectedFileName && <span className="text-xs text-slate-500">{selectedFileName}</span>}
        </label>
      </div>

=======

      <div className="flex flex-col sm:flex-row sm:items-center sm:justify-between gap-3">
        <label className="inline-flex items-center gap-3 text-sm text-slate-700 dark:text-slate-300">
          <span className="inline-flex items-center gap-2 px-4 py-2 rounded-lg border border-dashed border-slate-300 dark:border-slate-600 bg-slate-50 dark:bg-slate-900/40 cursor-pointer hover:bg-slate-100 dark:hover:bg-slate-900/60">
            <Upload className="h-4 w-4" />
            Choose file
            <input
              type="file"
              className="hidden"
              accept=".csv,.xlsx"
              onChange={handleFileChange}
              disabled={uploading || importing}
            />
          </span>
          {selectedFileName && <span className="text-xs text-slate-500">{selectedFileName}</span>}
        </label>
      </div>

>>>>>>> 151c46cd
      {uploading && (
        <div className="flex items-center gap-2 text-sm text-slate-600 dark:text-slate-300">
          <Loader2 className="h-4 w-4 animate-spin" />
          Analyzing file...
        </div>
      )}

<<<<<<< HEAD
      {parseError && (
        <div className="rounded-lg border border-red-200 bg-red-50 px-4 py-3 text-sm text-red-700 dark:border-red-900 dark:bg-red-900/30 dark:text-red-200">
          {parseError}
        </div>
      )}

      {parseResult && (
        <div className="space-y-4">
          <div className="grid grid-cols-2 sm:grid-cols-5 gap-3">
            <SummaryTile label="Total" value={summary.total} tone="default" />
            <SummaryTile label="Valid" value={summary.valid} tone="success" />
            <SummaryTile label="Similar" value={summary.similar} tone="warning" />
            <SummaryTile label="Exact duplicate" value={summary.duplicate} tone="danger" />
            <SummaryTile label="Errors" value={summary.error} tone="danger" />
          </div>

          {summary.similar > 0 && (
            <div className="flex items-start gap-2 rounded-lg border border-amber-200 bg-amber-50/80 px-3 py-2 text-sm text-amber-800 dark:border-amber-900 dark:bg-amber-900/30 dark:text-amber-200">
              <AlertTriangle className="h-4 w-4 mt-0.5" />
              <span>
                {summary.similar} row{summary.similar === 1 ? "" : "s"} overlap existing rate cards. Select the overlapping rows you want to import using the checkboxes before confirming.
=======
      {analysisError && (
        <div className="rounded-lg border border-red-200 bg-red-50 px-4 py-3 text-sm text-red-700 dark:border-red-900 dark:bg-red-900/30 dark:text-red-200">
          {analysisError}
        </div>
      )}

      {analysis && (
        <div className="space-y-4">
          <div className="grid grid-cols-2 sm:grid-cols-5 gap-3">
            <SummaryTile label="Total" value={analysis.summary.total} tone="default" />
            <SummaryTile label="Valid" value={analysis.summary.valid} tone="success" />
            <SummaryTile label="Similar" value={analysis.summary.similar} tone="warning" />
            <SummaryTile label="Exact duplicate" value={analysis.summary.duplicate} tone="danger" />
            <SummaryTile label="Errors" value={analysis.summary.error} tone="danger" />
          </div>

          {analysis.summary.similar > 0 && (
            <div className="flex items-start gap-2 rounded-lg border border-amber-200 bg-amber-50/80 px-3 py-2 text-sm text-amber-800 dark:border-amber-900 dark:bg-amber-900/30 dark:text-amber-200">
              <AlertTriangle className="h-4 w-4 mt-0.5" />
              <span>
                {analysis.summary.similar} row{analysis.summary.similar === 1 ? "" : "s"} overlap existing rate cards. Select the
                overlapping rows you want to import using the checkboxes before confirming.
>>>>>>> 151c46cd
              </span>
            </div>
          )}

          <div className="border border-slate-200 dark:border-slate-700 rounded-lg overflow-hidden">
            <div className="bg-slate-50 dark:bg-slate-900/60 px-4 py-2 border-b border-slate-200 dark:border-slate-700">
              <p className="text-sm font-medium text-slate-700 dark:text-slate-200">Row validation</p>
            </div>
            <div className="max-h-96 overflow-y-auto">
              <table className="w-full text-sm">
                <thead className="bg-slate-100 dark:bg-slate-900/40 text-slate-600 dark:text-slate-400">
                  <tr>
                    <th className="px-4 py-2 text-left">Row</th>
                    <th className="px-4 py-2 text-left">Import</th>
                    <th className="px-4 py-2 text-left">Status</th>
                    <th className="px-4 py-2 text-left">Marketplace</th>
                    <th className="px-4 py-2 text-left">Category</th>
                    <th className="px-4 py-2 text-left">Type</th>
                    <th className="px-4 py-2 text-left">Date range</th>
                    <th className="px-4 py-2 text-left">Notes</th>
                  </tr>
                </thead>
                <tbody>
<<<<<<< HEAD
                  {parseResult.rows.map((row) => {
                    const styles = STATUS_STYLES[row.status];
                    const isEligible = row.status === "valid" || row.status === "similar";
                    const isSelected = selectedRowIds.has(row.row_id);
                    return (
                      <tr
                        key={row.row_id}
=======
                  {analysis.rows.map((row) => {
                    const styles = STATUS_STYLES[row.status];
                    const isEligible = row.status === "valid" || row.status === "similar";
                    const isSelected = selectedRows.has(row.row);
                    return (
                      <tr
                        key={row.row}
>>>>>>> 151c46cd
                        className="border-b border-slate-200 dark:border-slate-700 text-slate-700 dark:text-slate-200"
                      >
                        <td className="px-4 py-2">{row.row}</td>
                        <td className="px-4 py-2">
                          {isEligible ? (
                            <label className="inline-flex items-center gap-2 text-xs text-slate-600 dark:text-slate-300">
                              <input
                                type="checkbox"
                                className="h-4 w-4 rounded border-slate-300 text-emerald-600 focus:ring-emerald-500"
                                checked={isSelected}
                                disabled={importing}
                                onChange={() => toggleRowSelection(row)}
                              />
                              <span>{row.status === "similar" ? "Confirm" : "Import"}</span>
                            </label>
                          ) : (
                            <span className="text-xs text-slate-400">-</span>
                          )}
                        </td>
                        <td className="px-4 py-2">
                          <Badge className={`flex items-center ${styles.className}`}>
                            {styles.icon}
                            {styles.label}
                          </Badge>
                        </td>
                        <td className="px-4 py-2 capitalize">{row.platform_id || "-"}</td>
                        <td className="px-4 py-2 capitalize">{row.category_id || "-"}</td>
                        <td className="px-4 py-2 capitalize">{row.commission_type || "-"}</td>
                        <td className="px-4 py-2">
<<<<<<< HEAD
                          {row.effective_from ? `${row.effective_from} → ${row.effective_to ?? "open"}` : "-"}
                        </td>
                        <td className="px-4 py-2 text-xs text-slate-500 dark:text-slate-400">
                          {row.message || (row.status === "valid" ? "Ready to import" : "")}
=======
                          {row.effective_from
                            ? `${row.effective_from} → ${row.effective_to ?? "open"}`
                            : "-"}
                        </td>
                        <td className="px-4 py-2 text-xs text-slate-500 dark:text-slate-400">
                          {row.message || "Ready to import"}
>>>>>>> 151c46cd
                        </td>
                      </tr>
                    );
                  })}
                </tbody>
              </table>
            </div>
          </div>

          <div className="flex flex-col sm:flex-row sm:items-center sm:justify-between gap-3">
            <p className="text-sm text-slate-600 dark:text-slate-400">
              {eligibleRows.length === 0
                ? "No rows eligible for import."
                : `${selectedImportableRows.length} of ${eligibleRows.length} eligible row${eligibleRows.length === 1 ? "" : "s"} selected.`}
            </p>
            <Button
              onClick={handleConfirmImport}
              disabled={selectedImportableRows.length === 0 || importing}
              className="gap-2"
            >
              {importing ? (
                <>
                  <Loader2 className="h-4 w-4 animate-spin" /> Importing...
                </>
              ) : (
                <>
                  <CheckCircle className="h-4 w-4" />
                  {selectedImportableRows.length === 0
                    ? "Import selected rows"
                    : `Import ${selectedImportableRows.length} row${selectedImportableRows.length === 1 ? "" : "s"}`}
                </>
              )}
            </Button>
          </div>

<<<<<<< HEAD
          {importError && (
            <div className="rounded-lg border border-red-200 bg-red-50 px-4 py-3 text-sm text-red-700 dark:border-red-900 dark:bg-red-900/30 dark:text-red-200">
              {importError}
            </div>
          )}

          {importResult && (
            <div className="rounded-lg border border-emerald-200 bg-emerald-50 px-4 py-3 text-sm text-emerald-800 dark:border-emerald-900 dark:bg-emerald-900/30 dark:text-emerald-200 space-y-2">
              <p>
                Imported {importResult.summary.inserted} row{importResult.summary.inserted === 1 ? "" : "s"}.{" "}
                {importResult.summary.skipped > 0
                  ? `${importResult.summary.skipped} skipped.`
                  : "All selected rows were imported."}
              </p>
              {importResult.results.some((r) => r.status === "skipped" && r.message) && (
                <ul className="list-disc list-inside text-xs space-y-1">
                  {importResult.results
                    .filter((r) => r.status === "skipped" && r.message)
                    .map((r) => (
                      <li key={`skipped-${r.row_id}`}>
                        Row {r.row}: {r.message}
=======
          {importSummary && (
            <div className="rounded-lg border border-emerald-200 bg-emerald-50 px-4 py-3 text-sm text-emerald-800 dark:border-emerald-900 dark:bg-emerald-900/30 dark:text-emerald-200 space-y-2">
              <p>
                Imported {importSummary.summary.inserted} row{importSummary.summary.inserted === 1 ? "" : "s"}.
                {" "}
                {importSummary.summary.skipped > 0
                  ? `${importSummary.summary.skipped} skipped.`
                  : "All selected rows were imported."}
              </p>
              {importSummary.results.some((r) => r.status === "skipped" && r.message) && (
                <ul className="list-disc list-inside text-xs space-y-1">
                  {importSummary.results
                    .filter((r) => r.status === "skipped" && r.message)
                    .map((r) => (
                      <li key={`skipped-${r.index}`}>
                        Row {r.index}: {r.message}
>>>>>>> 151c46cd
                      </li>
                    ))}
                </ul>
              )}
            </div>
          )}
        </div>
      )}
    </div>
  );
};

interface SummaryTileProps {
  label: string;
  value: number;
  tone: "default" | "success" | "warning" | "danger";
}

const toneClasses: Record<SummaryTileProps["tone"], string> = {
  default: "bg-slate-100 text-slate-800 border-slate-200 dark:bg-slate-900/40 dark:text-slate-200 dark:border-slate-800",
  success: "bg-emerald-100 text-emerald-700 border-emerald-200 dark:bg-emerald-900/30 dark:text-emerald-200 dark:border-emerald-900",
  warning: "bg-amber-100 text-amber-800 border-amber-200 dark:bg-amber-900/30 dark:text-amber-200 dark:border-amber-900",
  danger: "bg-red-100 text-red-700 border-red-200 dark:bg-red-900/30 dark:text-red-200 dark:border-red-900",
};

const SummaryTile: React.FC<SummaryTileProps> = ({ label, value, tone }) => (
  <div className={`rounded-lg border px-3 py-2 text-sm ${toneClasses[tone]}`}>
    <p className="text-xs uppercase tracking-wide">{label}</p>
    <p className="text-lg font-semibold">{value}</p>
  </div>
);

export default RateCardUploader;<|MERGE_RESOLUTION|>--- conflicted
+++ resolved
@@ -1,6 +1,5 @@
 import React, { useEffect, useMemo, useState } from "react";
 import { Upload, FileText, CheckCircle, AlertTriangle, Loader2 } from "lucide-react";
-<<<<<<< HEAD
 
 import { Button } from "@/components/ui/button";
 import { Badge } from "@/components/ui/badge";
@@ -40,59 +39,12 @@
       "bg-red-100 text-red-700 border border-red-200 dark:bg-red-900/40 dark:text-red-200 dark:border-red-900",
     icon: <AlertTriangle className="h-3 w-3 mr-1" />,
   },
-=======
-import { Button } from "@/components/ui/button";
-import { Badge } from "@/components/ui/badge";
-
-type RowStatus = "valid" | "similar" | "duplicate" | "error";
-
-type DryRunRow = {
-  row: number;
-  status: RowStatus;
-  message?: string;
-  platform_id?: string;
-  category_id?: string;
-  commission_type?: string;
-  effective_from?: string;
-  effective_to?: string | null;
-  payload?: any;
-  overlapId?: string | null;
-};
-
-type DryRunSummary = {
-  total: number;
-  valid: number;
-  similar: number;
-  duplicate: number;
-  error: number;
-};
-
-type DryRunResponse = {
-  summary: DryRunSummary;
-  rows: DryRunRow[];
-};
-
-type ConfirmResult = {
-  index: number;
-  status: "imported" | "skipped";
-  id?: string;
-  message?: string;
-};
-
-type ConfirmResponse = {
-  summary: {
-    inserted: number;
-    skipped: number;
-  };
-  results: ConfirmResult[];
->>>>>>> 151c46cd
 };
 
 interface RateCardUploaderProps {
   onUploadSuccess?: (meta?: { filename?: string; uploadedAt?: string }) => void;
 }
 
-<<<<<<< HEAD
 const RateCardUploader: React.FC<RateCardUploaderProps> = ({ onUploadSuccess }) => {
   const {
     parseResult,
@@ -124,101 +76,24 @@
       setSelectedRowIds(new Set());
       return;
     }
-
     const defaults = parseResult.rows
       .filter((row) => row.status === "valid")
       .map((row) => row.row_id);
     setSelectedRowIds(new Set(defaults));
   }, [parseResult]);
-=======
-const STATUS_STYLES: Record<RowStatus, { label: string; className: string; icon?: React.ReactNode }> = {
-  valid: {
-    label: "Valid",
-    className: "bg-emerald-100 text-emerald-700 border border-emerald-200 dark:bg-emerald-900/30 dark:text-emerald-200 dark:border-emerald-900",
-    icon: <CheckCircle className="h-3 w-3 mr-1" />,
-  },
-  similar: {
-    label: "Similar",
-    className: "bg-amber-100 text-amber-800 border border-amber-200 dark:bg-amber-900/40 dark:text-amber-200 dark:border-amber-900",
-    icon: <AlertTriangle className="h-3 w-3 mr-1" />,
-  },
-  duplicate: {
-    label: "Exact duplicate",
-    className: "bg-red-100 text-red-700 border border-red-200 dark:bg-red-900/40 dark:text-red-200 dark:border-red-900",
-    icon: <AlertTriangle className="h-3 w-3 mr-1" />,
-  },
-  error: {
-    label: "Error",
-    className: "bg-red-100 text-red-700 border border-red-200 dark:bg-red-900/40 dark:text-red-200 dark:border-red-900",
-    icon: <AlertTriangle className="h-3 w-3 mr-1" />,
-  },
-};
-
-const RateCardUploader: React.FC<RateCardUploaderProps> = ({ onUploadSuccess }) => {
-  const [uploading, setUploading] = useState(false);
-  const [importing, setImporting] = useState(false);
-  const [analysis, setAnalysis] = useState<DryRunResponse | null>(null);
-  const [analysisError, setAnalysisError] = useState<string | null>(null);
-  const [importSummary, setImportSummary] = useState<ConfirmResponse | null>(null);
-  const [selectedFileName, setSelectedFileName] = useState<string | null>(null);
-  const [selectedRows, setSelectedRows] = useState<Set<number>>(new Set());
-
-  const eligibleRows = useMemo(
-    () => analysis?.rows.filter((row) => row.status === "valid" || row.status === "similar") ?? [],
-    [analysis]
-  );
-
-  const selectedImportableRows = useMemo(
-    () => eligibleRows.filter((row) => selectedRows.has(row.row)),
-    [eligibleRows, selectedRows]
-  );
-
-  useEffect(() => {
-    if (!analysis) {
-      setSelectedRows(new Set());
-      return;
-    }
-
-    const defaults = analysis.rows
-      .filter((row) => row.status === "valid")
-      .map((row) => row.row);
-    setSelectedRows(new Set(defaults));
-  }, [analysis]);
-
-  const toggleRowSelection = (row: DryRunRow) => {
-    if (row.status !== "valid" && row.status !== "similar") {
-      return;
-    }
-
-    setSelectedRows((prev) => {
-      const next = new Set(prev);
-      if (next.has(row.row)) {
-        next.delete(row.row);
-      } else {
-        next.add(row.row);
-      }
-      return next;
-    });
-  };
->>>>>>> 151c46cd
 
   const downloadTemplate = async () => {
     const fetchCsvBlob = async (url: string) => {
       const response = await fetch(url);
-      if (!response.ok) {
-        throw new Error(`Request failed (${response.status})`);
-      }
-
+      if (!response.ok) throw new Error(`Request failed (${response.status})`);
       const contentType = response.headers.get("content-type") ?? "";
       if (!contentType.toLowerCase().includes("text/csv")) {
         throw new Error(`Unexpected content type: ${contentType || "unknown"}`);
       }
-
       return response.blob();
     };
 
     try {
-<<<<<<< HEAD
       let blob: Blob;
       try {
         blob = await fetchCsvBlob("/api/rate-cards/template.csv");
@@ -231,14 +106,6 @@
       link.href = URL.createObjectURL(blob);
       link.download = "rate-card-template.csv";
       document.body.appendChild(link);
-=======
-      const res = await fetch("/api/rate-cards/template.csv");
-      if (!res.ok) throw new Error("Failed to download template");
-      const blob = await res.blob();
-      const link = document.createElement("a");
-      link.href = URL.createObjectURL(blob);
-      link.download = "rate-card-template.csv";
->>>>>>> 151c46cd
       link.click();
       URL.revokeObjectURL(link.href);
       document.body.removeChild(link);
@@ -247,19 +114,12 @@
     }
   };
 
-<<<<<<< HEAD
   const toggleRowSelection = (row: RateCardImport.ParsedRow) => {
-    if (row.status !== "valid" && row.status !== "similar") {
-      return;
-    }
-
+    if (row.status !== "valid" && row.status !== "similar") return;
     setSelectedRowIds((prev) => {
       const next = new Set(prev);
-      if (next.has(row.row_id)) {
-        next.delete(row.row_id);
-      } else {
-        next.add(row.row_id);
-      }
+      if (next.has(row.row_id)) next.delete(row.row_id);
+      else next.add(row.row_id);
       return next;
     });
   };
@@ -281,7 +141,6 @@
 
   const handleConfirmImport = async () => {
     if (!parseResult) return;
-
     const selectedRows = selectedImportableRows.map((row) => row.row_id);
     const includeSimilar = selectedImportableRows.some((row) => row.status === "similar");
 
@@ -309,94 +168,6 @@
     error: 0,
   };
 
-=======
-  const resetState = () => {
-    setAnalysis(null);
-    setImportSummary(null);
-    setAnalysisError(null);
-    setSelectedFileName(null);
-    setSelectedRows(new Set());
-  };
-
-  const handleAnalyzeFile = async (file: File) => {
-    setUploading(true);
-    setAnalysis(null);
-    setImportSummary(null);
-    setAnalysisError(null);
-
-    const formData = new FormData();
-    formData.append("file", file);
-
-    try {
-      const res = await fetch("/api/rate-cards/upload", {
-        method: "POST",
-        body: formData,
-      });
-
-      const data = await res.json();
-      if (!res.ok) {
-        throw new Error(data?.message || "Failed to analyze file");
-      }
-
-      setAnalysis(data);
-    } catch (error: any) {
-      setAnalysisError(error?.message || "Failed to analyze file");
-    } finally {
-      setUploading(false);
-    }
-  };
-
-  const handleFileChange = async (event: React.ChangeEvent<HTMLInputElement>) => {
-    const file = event.target.files?.[0];
-    event.target.value = "";
-    if (!file) return;
-    setSelectedFileName(file.name);
-    await handleAnalyzeFile(file);
-  };
-
-  const handleConfirmImport = async () => {
-    if (!analysis) return;
-    const payloadRows = selectedImportableRows
-      .filter((row) => row.payload)
-      .map((row) => ({
-        row: row.row,
-        status: row.status,
-        allowSimilar: row.status === "similar",
-        payload: row.payload,
-      }));
-
-    if (!payloadRows.length) {
-      setAnalysisError("Select at least one valid or similar row to import.");
-      return;
-    }
-
-    setImporting(true);
-    setAnalysisError(null);
-
-    try {
-      const res = await fetch("/api/rate-cards/upload/confirm", {
-        method: "POST",
-        headers: { "Content-Type": "application/json" },
-        body: JSON.stringify({ rows: payloadRows }),
-      });
-
-      const data = await res.json();
-      if (!res.ok) {
-        throw new Error(data?.message || "Failed to import rate cards");
-      }
-
-      setImportSummary(data);
-      if (onUploadSuccess) {
-        onUploadSuccess({ filename: selectedFileName ?? undefined, uploadedAt: new Date().toISOString() });
-      }
-    } catch (error: any) {
-      setAnalysisError(error?.message || "Failed to import rate cards");
-    } finally {
-      setImporting(false);
-    }
-  };
-
->>>>>>> 151c46cd
   return (
     <div className="border border-slate-200 dark:border-slate-700 p-6 rounded-xl bg-white dark:bg-slate-800 shadow-lg space-y-5">
       <div className="flex flex-col gap-2 sm:flex-row sm:items-center sm:justify-between">
@@ -406,19 +177,13 @@
             <FileText className="h-4 w-4" />
             Download template
           </Button>
-<<<<<<< HEAD
           {parseResult && (
             <Button variant="outline" onClick={resetState} disabled={uploading || importing}>
-=======
-          {analysis && (
-            <Button variant="outline" onClick={resetState}>
->>>>>>> 151c46cd
               Reset
             </Button>
           )}
         </div>
       </div>
-<<<<<<< HEAD
 
       <div className="flex flex-col sm:flex-row sm:items-center sm:justify-between gap-3">
         <label className="inline-flex items-center gap-3 text-sm text-slate-700 dark:text-slate-300">
@@ -437,26 +202,6 @@
         </label>
       </div>
 
-=======
-
-      <div className="flex flex-col sm:flex-row sm:items-center sm:justify-between gap-3">
-        <label className="inline-flex items-center gap-3 text-sm text-slate-700 dark:text-slate-300">
-          <span className="inline-flex items-center gap-2 px-4 py-2 rounded-lg border border-dashed border-slate-300 dark:border-slate-600 bg-slate-50 dark:bg-slate-900/40 cursor-pointer hover:bg-slate-100 dark:hover:bg-slate-900/60">
-            <Upload className="h-4 w-4" />
-            Choose file
-            <input
-              type="file"
-              className="hidden"
-              accept=".csv,.xlsx"
-              onChange={handleFileChange}
-              disabled={uploading || importing}
-            />
-          </span>
-          {selectedFileName && <span className="text-xs text-slate-500">{selectedFileName}</span>}
-        </label>
-      </div>
-
->>>>>>> 151c46cd
       {uploading && (
         <div className="flex items-center gap-2 text-sm text-slate-600 dark:text-slate-300">
           <Loader2 className="h-4 w-4 animate-spin" />
@@ -464,7 +209,6 @@
         </div>
       )}
 
-<<<<<<< HEAD
       {parseError && (
         <div className="rounded-lg border border-red-200 bg-red-50 px-4 py-3 text-sm text-red-700 dark:border-red-900 dark:bg-red-900/30 dark:text-red-200">
           {parseError}
@@ -485,31 +229,8 @@
             <div className="flex items-start gap-2 rounded-lg border border-amber-200 bg-amber-50/80 px-3 py-2 text-sm text-amber-800 dark:border-amber-900 dark:bg-amber-900/30 dark:text-amber-200">
               <AlertTriangle className="h-4 w-4 mt-0.5" />
               <span>
-                {summary.similar} row{summary.similar === 1 ? "" : "s"} overlap existing rate cards. Select the overlapping rows you want to import using the checkboxes before confirming.
-=======
-      {analysisError && (
-        <div className="rounded-lg border border-red-200 bg-red-50 px-4 py-3 text-sm text-red-700 dark:border-red-900 dark:bg-red-900/30 dark:text-red-200">
-          {analysisError}
-        </div>
-      )}
-
-      {analysis && (
-        <div className="space-y-4">
-          <div className="grid grid-cols-2 sm:grid-cols-5 gap-3">
-            <SummaryTile label="Total" value={analysis.summary.total} tone="default" />
-            <SummaryTile label="Valid" value={analysis.summary.valid} tone="success" />
-            <SummaryTile label="Similar" value={analysis.summary.similar} tone="warning" />
-            <SummaryTile label="Exact duplicate" value={analysis.summary.duplicate} tone="danger" />
-            <SummaryTile label="Errors" value={analysis.summary.error} tone="danger" />
-          </div>
-
-          {analysis.summary.similar > 0 && (
-            <div className="flex items-start gap-2 rounded-lg border border-amber-200 bg-amber-50/80 px-3 py-2 text-sm text-amber-800 dark:border-amber-900 dark:bg-amber-900/30 dark:text-amber-200">
-              <AlertTriangle className="h-4 w-4 mt-0.5" />
-              <span>
-                {analysis.summary.similar} row{analysis.summary.similar === 1 ? "" : "s"} overlap existing rate cards. Select the
-                overlapping rows you want to import using the checkboxes before confirming.
->>>>>>> 151c46cd
+                {summary.similar} row{summary.similar === 1 ? "" : "s"} overlap existing rate cards. Select the overlapping rows you
+                want to import using the checkboxes before confirming.
               </span>
             </div>
           )}
@@ -533,25 +254,12 @@
                   </tr>
                 </thead>
                 <tbody>
-<<<<<<< HEAD
                   {parseResult.rows.map((row) => {
                     const styles = STATUS_STYLES[row.status];
                     const isEligible = row.status === "valid" || row.status === "similar";
                     const isSelected = selectedRowIds.has(row.row_id);
                     return (
-                      <tr
-                        key={row.row_id}
-=======
-                  {analysis.rows.map((row) => {
-                    const styles = STATUS_STYLES[row.status];
-                    const isEligible = row.status === "valid" || row.status === "similar";
-                    const isSelected = selectedRows.has(row.row);
-                    return (
-                      <tr
-                        key={row.row}
->>>>>>> 151c46cd
-                        className="border-b border-slate-200 dark:border-slate-700 text-slate-700 dark:text-slate-200"
-                      >
+                      <tr key={row.row_id} className="border-b border-slate-200 dark:border-slate-700 text-slate-700 dark:text-slate-200">
                         <td className="px-4 py-2">{row.row}</td>
                         <td className="px-4 py-2">
                           {isEligible ? (
@@ -579,19 +287,10 @@
                         <td className="px-4 py-2 capitalize">{row.category_id || "-"}</td>
                         <td className="px-4 py-2 capitalize">{row.commission_type || "-"}</td>
                         <td className="px-4 py-2">
-<<<<<<< HEAD
                           {row.effective_from ? `${row.effective_from} → ${row.effective_to ?? "open"}` : "-"}
                         </td>
                         <td className="px-4 py-2 text-xs text-slate-500 dark:text-slate-400">
                           {row.message || (row.status === "valid" ? "Ready to import" : "")}
-=======
-                          {row.effective_from
-                            ? `${row.effective_from} → ${row.effective_to ?? "open"}`
-                            : "-"}
-                        </td>
-                        <td className="px-4 py-2 text-xs text-slate-500 dark:text-slate-400">
-                          {row.message || "Ready to import"}
->>>>>>> 151c46cd
                         </td>
                       </tr>
                     );
@@ -605,13 +304,11 @@
             <p className="text-sm text-slate-600 dark:text-slate-400">
               {eligibleRows.length === 0
                 ? "No rows eligible for import."
-                : `${selectedImportableRows.length} of ${eligibleRows.length} eligible row${eligibleRows.length === 1 ? "" : "s"} selected.`}
+                : `${selectedImportableRows.length} of ${eligibleRows.length} eligible row${
+                    eligibleRows.length === 1 ? "" : "s"
+                  } selected.`}
             </p>
-            <Button
-              onClick={handleConfirmImport}
-              disabled={selectedImportableRows.length === 0 || importing}
-              className="gap-2"
-            >
+            <Button onClick={handleConfirmImport} disabled={selectedImportableRows.length === 0 || importing} className="gap-2">
               {importing ? (
                 <>
                   <Loader2 className="h-4 w-4 animate-spin" /> Importing...
@@ -627,7 +324,6 @@
             </Button>
           </div>
 
-<<<<<<< HEAD
           {importError && (
             <div className="rounded-lg border border-red-200 bg-red-50 px-4 py-3 text-sm text-red-700 dark:border-red-900 dark:bg-red-900/30 dark:text-red-200">
               {importError}
@@ -638,37 +334,21 @@
             <div className="rounded-lg border border-emerald-200 bg-emerald-50 px-4 py-3 text-sm text-emerald-800 dark:border-emerald-900 dark:bg-emerald-900/30 dark:text-emerald-200 space-y-2">
               <p>
                 Imported {importResult.summary.inserted} row{importResult.summary.inserted === 1 ? "" : "s"}.{" "}
-                {importResult.summary.skipped > 0
-                  ? `${importResult.summary.skipped} skipped.`
-                  : "All selected rows were imported."}
+                {importResult.summary.skipped > 0 ? `${importResult.summary.skipped} skipped.` : "All selected rows were imported."}
               </p>
-              {importResult.results.some((r) => r.status === "skipped" && r.message) && (
+              {importResult.results.some((r: any) => r.status === "skipped" && r.message) && (
                 <ul className="list-disc list-inside text-xs space-y-1">
                   {importResult.results
-                    .filter((r) => r.status === "skipped" && r.message)
-                    .map((r) => (
-                      <li key={`skipped-${r.row_id}`}>
-                        Row {r.row}: {r.message}
-=======
-          {importSummary && (
-            <div className="rounded-lg border border-emerald-200 bg-emerald-50 px-4 py-3 text-sm text-emerald-800 dark:border-emerald-900 dark:bg-emerald-900/30 dark:text-emerald-200 space-y-2">
-              <p>
-                Imported {importSummary.summary.inserted} row{importSummary.summary.inserted === 1 ? "" : "s"}.
-                {" "}
-                {importSummary.summary.skipped > 0
-                  ? `${importSummary.summary.skipped} skipped.`
-                  : "All selected rows were imported."}
-              </p>
-              {importSummary.results.some((r) => r.status === "skipped" && r.message) && (
-                <ul className="list-disc list-inside text-xs space-y-1">
-                  {importSummary.results
-                    .filter((r) => r.status === "skipped" && r.message)
-                    .map((r) => (
-                      <li key={`skipped-${r.index}`}>
-                        Row {r.index}: {r.message}
->>>>>>> 151c46cd
-                      </li>
-                    ))}
+                    .filter((r: any) => r.status === "skipped" && r.message)
+                    .map((r: any, idx: number) => {
+                      const rowLabel = (r as any)?.row ?? (r as any)?.index;
+                      return (
+                        <li key={`skipped-${idx}`}>
+                          {rowLabel != null ? <>Row {rowLabel}: </> : null}
+                          {r.message}
+                        </li>
+                      );
+                    })}
                 </ul>
               )}
             </div>
@@ -687,8 +367,10 @@
 
 const toneClasses: Record<SummaryTileProps["tone"], string> = {
   default: "bg-slate-100 text-slate-800 border-slate-200 dark:bg-slate-900/40 dark:text-slate-200 dark:border-slate-800",
-  success: "bg-emerald-100 text-emerald-700 border-emerald-200 dark:bg-emerald-900/30 dark:text-emerald-200 dark:border-emerald-900",
-  warning: "bg-amber-100 text-amber-800 border-amber-200 dark:bg-amber-900/30 dark:text-amber-200 dark:border-amber-900",
+  success:
+    "bg-emerald-100 text-emerald-700 border-emerald-200 dark:bg-emerald-900/30 dark:text-emerald-200 dark:border-emerald-900",
+  warning:
+    "bg-amber-100 text-amber-800 border-amber-200 dark:bg-amber-900/30 dark:text-amber-200 dark:border-amber-900",
   danger: "bg-red-100 text-red-700 border-red-200 dark:bg-red-900/30 dark:text-red-200 dark:border-red-900",
 };
 

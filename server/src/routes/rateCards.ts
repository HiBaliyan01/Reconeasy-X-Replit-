import { Router } from "express";
import { randomUUID } from "crypto";
<<<<<<< HEAD
=======
import { z } from "zod";
>>>>>>> 151c46cd
import { db } from "../../storage";
import { rateCardsV2, rateCardSlabs, rateCardFees } from "@shared/schema";
import { eq } from "drizzle-orm";
import multer from "multer";
import { parse } from "csv-parse/sync";
import { buildRateCardTemplateCsv } from "./rateCardTemplate";

// time helpers
function dateOnly(d: string) {
  // normalize to yyyy-mm-dd (no time) to avoid tz flickers
  return new Date(new Date(d).toISOString().slice(0, 10));
}

type Payload = {
  id?: string;
  platform_id: string;
  category_id: string;
  commission_type: "flat" | "tiered";
  commission_percent?: number | null;
  slabs?: { min_price: number; max_price: number | null; commission_percent: number }[];
  fees: { fee_code: string; fee_type: "percent" | "amount"; fee_value: number }[];
  effective_from: string; // yyyy-mm-dd
  effective_to?: string | null; // yyyy-mm-dd | null
};

type NormalizedFee = {
  fee_code: string;
  fee_type: "percent" | "amount";
  fee_value: number;
};

type NormalizedSlab = {
  min_price: number;
  max_price: number | null;
  commission_percent: number;
};

type NormalizedCard = {
  id: string | null;
  platform_id: string;
  category_id: string;
  commission_type: "flat" | "tiered";
  commission_percent: number | null;
  slabs: NormalizedSlab[];
  fees: NormalizedFee[];
  effective_from: string;
  effective_to: string | null;
};

type OverlapResult = {
  type: "exact" | "similar";
  existing: NormalizedCard;
  reason: string;
};

type RateCardAnalysis = {
  errors: string[];
  overlap: OverlapResult | null;
  normalized: NormalizedCard;
};

function asDateString(value: string | Date | null | undefined) {
  if (value === null || value === undefined) return null;
  if (value instanceof Date) return value.toISOString().slice(0, 10);
  const str = String(value);
  if (/^\d{4}-\d{2}-\d{2}$/.test(str)) return str;
  return new Date(str).toISOString().slice(0, 10);
}

function toNumber(value: any) {
  if (value === null || value === undefined || value === "") return null;
  const num = Number(value);
  return Number.isNaN(num) ? null : num;
}

function prepareFees(fees: any[]): NormalizedFee[] {
  const normalized: NormalizedFee[] = [];
  for (const fee of fees || []) {
    if (!fee) continue;
    const fee_code = String(fee.fee_code ?? "").trim();
    if (!fee_code) continue;
    const rawType = String(fee.fee_type ?? "percent").trim();
    const fee_type = rawType === "amount" ? "amount" : "percent";
    const fee_value = Number(fee.fee_value ?? 0);
    if (Number.isNaN(fee_value)) continue;
    normalized.push({ fee_code, fee_type, fee_value });
  }
  return normalized.sort((a, b) =>
    a.fee_code.localeCompare(b.fee_code) || a.fee_type.localeCompare(b.fee_type)
  );
}

function prepareSlabs(slabs: any[]): NormalizedSlab[] {
  const normalized: NormalizedSlab[] = [];
  for (const slab of slabs || []) {
    if (!slab) continue;
    const min_price = Number(slab.min_price ?? 0);
    const max_value = slab.max_price ?? slab.maxPrice ?? slab.max_price_value;
    const max_price =
      max_value === null || max_value === undefined || max_value === ""
        ? null
        : Number(max_value);
    const commission_percent = Number(slab.commission_percent ?? slab.commissionPercent ?? 0);
    if (Number.isNaN(min_price) || Number.isNaN(commission_percent)) continue;
    if (Number.isNaN(max_price as number) && max_price !== null) continue;
    normalized.push({
      min_price,
      max_price: max_price === null ? null : Number(max_price),
      commission_percent,
    });
  }
  return normalized.sort((a, b) => a.min_price - b.min_price);
}

function slabsEqual(a: NormalizedSlab[], b: NormalizedSlab[]) {
  if (a.length !== b.length) return false;
  return a.every((slab, idx) => {
    const other = b[idx];
    return (
      Math.abs(slab.min_price - other.min_price) < 1e-6 &&
      (slab.max_price === other.max_price ||
        (slab.max_price === null && other.max_price === null) ||
        (slab.max_price !== null &&
          other.max_price !== null &&
          Math.abs(slab.max_price - other.max_price) < 1e-6)) &&
      Math.abs(slab.commission_percent - other.commission_percent) < 1e-6
    );
  });
}

function feesEqual(a: NormalizedFee[], b: NormalizedFee[]) {
  if (a.length !== b.length) return false;
  return a.every((fee, idx) => {
    const other = b[idx];
    return (
      fee.fee_code === other.fee_code &&
      fee.fee_type === other.fee_type &&
      Math.abs(fee.fee_value - other.fee_value) < 1e-6
    );
  });
}

function buildOverlapReason(card: NormalizedCard, existing: NormalizedCard, type: "exact" | "similar") {
  const range = `${existing.effective_from} → ${existing.effective_to ?? "open"}`;
  const label = type === "exact" ? "exact duplicate" : "overlap";
  return `${label} with ${existing.platform_id}/${existing.category_id} (${range}) [id=${existing.id ?? "existing"}]`;
}

function detectOverlap(
  card: NormalizedCard,
  others: NormalizedCard[]
): OverlapResult | null {
  const from = dateOnly(card.effective_from);
  const to = card.effective_to ? dateOnly(card.effective_to) : null;

  for (const other of others) {
    if (!other) continue;
    if (card.id && other.id && card.id === other.id) continue;
    if (card.platform_id !== other.platform_id) continue;
    if (card.category_id !== other.category_id) continue;

    const otherFrom = dateOnly(other.effective_from);
    const otherTo = other.effective_to ? dateOnly(other.effective_to) : null;

    const overlaps = (!to || otherFrom <= to) && (!otherTo || from <= otherTo);
    if (!overlaps) continue;

    const sameRange =
      card.effective_from === other.effective_from &&
      ((card.effective_to === null && other.effective_to === null) || card.effective_to === other.effective_to);

    const sameCommission =
      card.commission_type === other.commission_type &&
      (card.commission_type === "flat"
        ? Math.abs((card.commission_percent ?? 0) - (other.commission_percent ?? 0)) < 1e-6
        : slabsEqual(card.slabs, other.slabs));

    const sameFees = feesEqual(card.fees, other.fees);

    if (sameRange && sameCommission && sameFees) {
      return { type: "exact", existing: other, reason: buildOverlapReason(card, other, "exact") };
    }

    return { type: "similar", existing: other, reason: buildOverlapReason(card, other, "similar") };
  }

  return null;
}

async function loadExistingRateCards(dbInstance: any): Promise<NormalizedCard[]> {
  try {
    const base = await dbInstance
      .select({
        id: rateCardsV2.id,
        platform_id: rateCardsV2.platform_id,
        category_id: rateCardsV2.category_id,
        commission_type: rateCardsV2.commission_type,
        commission_percent: rateCardsV2.commission_percent,
        effective_from: rateCardsV2.effective_from,
        effective_to: rateCardsV2.effective_to,
      })
      .from(rateCardsV2);

    const feeRows = await dbInstance
      .select({
        rate_card_id: rateCardFees.rate_card_id,
        fee_code: rateCardFees.fee_code,
        fee_type: rateCardFees.fee_type,
        fee_value: rateCardFees.fee_value,
      })
      .from(rateCardFees);

    const slabRows = await dbInstance
      .select({
        rate_card_id: rateCardSlabs.rate_card_id,
        min_price: rateCardSlabs.min_price,
        max_price: rateCardSlabs.max_price,
        commission_percent: rateCardSlabs.commission_percent,
      })
      .from(rateCardSlabs);

    const feeMap = new Map<string, NormalizedFee[]>();
    for (const row of feeRows) {
      const list = feeMap.get(row.rate_card_id) ?? [];
      list.push({
        fee_code: String(row.fee_code ?? ""),
        fee_type: row.fee_type === "amount" ? "amount" : "percent",
        fee_value: Number(row.fee_value ?? 0),
      });
      feeMap.set(row.rate_card_id, list);
    }

    const slabMap = new Map<string, NormalizedSlab[]>();
    for (const row of slabRows) {
      const list = slabMap.get(row.rate_card_id) ?? [];
      list.push({
        min_price: Number(row.min_price ?? 0),
        max_price:
          row.max_price === null || row.max_price === undefined
            ? null
            : Number(row.max_price),
        commission_percent: Number(row.commission_percent ?? 0),
      });
      slabMap.set(row.rate_card_id, list);
    }

    return base.map((card: any) => ({
      id: card.id,
      platform_id: card.platform_id,
      category_id: card.category_id,
      commission_type: (card.commission_type as "flat" | "tiered") ?? "flat",
      commission_percent:
        card.commission_percent === null || card.commission_percent === undefined
          ? null
          : Number(card.commission_percent),
      slabs: prepareSlabs(slabMap.get(card.id) ?? []),
      fees: prepareFees(feeMap.get(card.id) ?? []),
      effective_from: asDateString(card.effective_from)!,
      effective_to: asDateString(card.effective_to),
    }));
  } catch (error) {
    console.error("Failed to load existing rate cards for validation:", error);
    return [];
  }
}

export async function analyzeRateCard(
  dbInstance: any,
  body: Payload,
  options?: {
    existingCards?: NormalizedCard[];
    additionalCards?: NormalizedCard[];
    tempId?: string;
  }
): Promise<RateCardAnalysis> {
  const errors: string[] = [];

  const normalized: NormalizedCard = {
    id: body.id ?? options?.tempId ?? null,
    platform_id: body.platform_id,
    category_id: body.category_id,
    commission_type: body.commission_type,
    commission_percent:
      body.commission_type === "flat"
        ? toNumber(body.commission_percent) ?? 0
        : null,
    slabs: body.commission_type === "tiered" ? prepareSlabs(body.slabs ?? []) : [],
    fees: prepareFees(body.fees ?? []),
    effective_from: body.effective_from,
    effective_to: body.effective_to ?? null,
  };

  // duplicate fee code validation
  const feeCodes = normalized.fees.map((f) => f.fee_code);
  const dupFee = feeCodes.find((code, idx) => feeCodes.indexOf(code) !== idx);
  if (dupFee) {
    errors.push(`Duplicate fee code "${dupFee}" not allowed.`);
  }

  if (normalized.commission_type === "tiered") {
    if (!normalized.slabs.length) {
      errors.push("Tiered commission requires at least one slab.");
    } else {
      for (let i = 0; i < normalized.slabs.length; i++) {
        const current = normalized.slabs[i];
        if (current.max_price !== null && current.max_price <= current.min_price) {
          errors.push(`Slab ${i + 1}: max_price must be greater than min_price or null for open-ended.`);
        }
        if (i < normalized.slabs.length - 1) {
          const currentMax = current.max_price ?? Number.POSITIVE_INFINITY;
          if (currentMax > normalized.slabs[i + 1].min_price) {
            errors.push(`Slabs overlap between rows ${i + 1} and ${i + 2}.`);
            break;
          }
        }
      }
    }
  }

  const referenceCards = [
    ...((options?.existingCards ?? (await loadExistingRateCards(dbInstance))))
  ];
  if (options?.additionalCards?.length) {
    referenceCards.push(...options.additionalCards);
  }

  const overlap = detectOverlap(normalized, referenceCards);

  return {
    errors,
    overlap,
    normalized,
  };
}

export async function validateRateCard(dbInstance: any, body: Payload) {
  const analysis = await analyzeRateCard(dbInstance, body);
  const errs = [...analysis.errors];

  if (analysis.overlap) {
    errs.push(analysis.overlap.reason);
  }

  if (errs.length) {
    const e: any = new Error(errs.join(" "));
    e.statusCode = 400;
    throw e;
  }
}

async function insertRateCardWithRelations(payload: any) {
  const commissionPercentValue =
    payload.commission_type === "flat" && payload.commission_percent !== undefined && payload.commission_percent !== null
      ? Number(payload.commission_percent)
      : null;

  const gstPercentValue =
    payload.gst_percent === undefined || payload.gst_percent === null
      ? 18
      : Number(payload.gst_percent);

  const tcsPercentValue =
    payload.tcs_percent === undefined || payload.tcs_percent === null
      ? 1
      : Number(payload.tcs_percent);

  const globalMinPriceValue =
    payload.global_min_price === undefined || payload.global_min_price === null
      ? null
      : Number(payload.global_min_price);

  const globalMaxPriceValue =
    payload.global_max_price === undefined || payload.global_max_price === null
      ? null
      : Number(payload.global_max_price);

  const [rc] = await db
    .insert(rateCardsV2)
    .values({
      platform_id: payload.platform_id,
      category_id: payload.category_id,
      commission_type: payload.commission_type,
      commission_percent: commissionPercentValue,
      gst_percent: gstPercentValue,
      tcs_percent: tcsPercentValue,
      settlement_basis: payload.settlement_basis,
      t_plus_days: payload.t_plus_days ?? null,
      weekly_weekday: payload.weekly_weekday ?? null,
      bi_weekly_weekday: payload.bi_weekly_weekday ?? null,
      bi_weekly_which: payload.bi_weekly_which ?? null,
      monthly_day: payload.monthly_day ?? null,
      grace_days: payload.grace_days ?? 0,
      effective_from: payload.effective_from,
      effective_to: payload.effective_to ?? null,
      global_min_price: globalMinPriceValue,
      global_max_price: globalMaxPriceValue,
      notes: payload.notes ?? null,
    } as any)
    .returning({ id: rateCardsV2.id });

  if (Array.isArray(payload.slabs) && payload.slabs.length > 0) {
    await db.insert(rateCardSlabs).values(
      payload.slabs.map((s: any) => ({
        rate_card_id: rc.id,
        min_price: Number(s.min_price ?? 0),
        max_price:
          s.max_price === undefined || s.max_price === null || s.max_price === ""
            ? null
            : Number(s.max_price),
        commission_percent: Number(s.commission_percent ?? 0),
      })) as any[]
    );
  }

  if (Array.isArray(payload.fees) && payload.fees.length > 0) {
    await db.insert(rateCardFees).values(
      payload.fees.map((f: any) => ({
        rate_card_id: rc.id,
        fee_code: f.fee_code,
        fee_type: f.fee_type,
        fee_value: Number(f.fee_value ?? 0),
      })) as any[]
    );
  }

  return rc.id;
}

const upload = multer(); // in-memory storage

<<<<<<< HEAD
function splitCsvRows(csvData: string): string[] {
  const rows: string[] = [];
  let current = "";
  let inQuotes = false;
  let structureDepth = 0;

  for (let i = 0; i < csvData.length; i++) {
    const char = csvData[i];

    if (char === '"') {
      if (!inQuotes) {
        inQuotes = true;
      } else if (csvData[i + 1] === '"') {
        current += "\"\"";
        i++;
        continue;
      } else {
        inQuotes = false;
      }
      current += char;
      continue;
    }

    if (!inQuotes) {
      if (char === '[' || char === '{') {
        structureDepth++;
      } else if (char === ']' || char === '}') {
        if (structureDepth > 0) {
          structureDepth--;
        }
      }

      if (char === '\n' || char === '\r') {
        if (structureDepth === 0) {
          if (current.length > 0) {
            rows.push(current);
            current = "";
          }
          if (char === '\r' && csvData[i + 1] === '\n') {
            i++;
          }
          inQuotes = false;
          structureDepth = 0;
          continue;
        }
        current += char;
        continue;
      }
    } else if (char === '\n' || char === '\r') {
      current += char;
      continue;
    }

    current += char;
  }

  if (current.trim().length > 0 || current.length > 0) {
    rows.push(current);
  }

  return rows.filter((row) => row.trim().length > 0);
}

function splitCsvLine(line: string, expectedColumns?: number): string[] {
  const cells: string[] = [];
  let current = "";
  let inQuotes = false;
  let structureDepth = 0;

  const cleanLine = line.replace(/\r$/, "");

  for (let i = 0; i < cleanLine.length; i++) {
    const char = cleanLine[i];

    if (char === "\"" && structureDepth === 0) {
      if (inQuotes && cleanLine[i + 1] === "\"") {
        current += "\"";
        i++;
        continue;
      }

      inQuotes = !inQuotes;
      continue;
    }

    if (!inQuotes) {
      if (char === "[" || char === "{") {
        structureDepth++;
      } else if (char === "]" || char === "}") {
        if (structureDepth > 0) {
          structureDepth--;
        }
      } else if (char === "," && structureDepth === 0) {
        cells.push(current.trim());
        current = "";
        continue;
      }
    }

    current += char;
  }

  cells.push(current.trim());

  if (typeof expectedColumns === "number" && expectedColumns > 0) {
    if (cells.length > expectedColumns) {
      const extras = cells.splice(expectedColumns - 1);
      cells[expectedColumns - 1] = [cells[expectedColumns - 1], ...extras].join(",");
    }

    while (cells.length < expectedColumns) {
      cells.push("");
    }
  }

  return cells;
}

function parseCsvLoosely(csvData: string): Record<string, string>[] {
  const lines = splitCsvRows(csvData);
  if (!lines.length) {
    return [];
  }

  const headerCells = splitCsvLine(lines[0]);
  if (!headerCells.length) {
    return [];
  }

  headerCells[0] = headerCells[0]?.replace(/^\ufeff/, "");

  const expected = headerCells.length;
  const rows: Record<string, string>[] = [];

  for (let i = 1; i < lines.length; i++) {
    const values = splitCsvLine(lines[i], expected);
    if (!values.length || values.every((value) => value === "")) {
      continue;
    }

    const row: Record<string, string> = {};
    for (let j = 0; j < expected; j++) {
      const key = headerCells[j] ?? `column_${j}`;
      row[key] = values[j] ?? "";
    }

    rows.push(row);
  }

  return rows;
}

function parseCsvData(csvData: string): Record<string, string>[] {
  try {
    return parse(csvData, {
      columns: true,
      skip_empty_lines: true,
      trim: true,
    }) as Record<string, string>[];
  } catch (error: any) {
    console.warn(
      "Strict CSV parse failed, attempting lenient parsing:",
      error?.message || error
    );
    return parseCsvLoosely(csvData);
  }
}

function parseJsonArrayField(
  raw: any,
  label: string,
  issues: string[]
): any[] {
  if (raw === undefined || raw === null) {
    return [];
  }

  const text = String(raw).trim();
  if (!text.length) {
    return [];
  }

  try {
    const parsed = JSON.parse(text);
    if (!Array.isArray(parsed)) {
      issues.push(`${label} must be a JSON array`);
      return [];
    }
    return parsed;
  } catch (error: any) {
    issues.push(
      `Failed to parse json for '${label}': ${error?.message || "Invalid JSON"}`
    );
    return [];
  }
}

function getRowValue(row: Record<string, any>, key: string): any {
  if (row[key] !== undefined) {
    return row[key];
  }

  const target = key.toLowerCase();
  for (const candidate of Object.keys(row)) {
    if (candidate.toLowerCase() === target) {
      return row[candidate];
    }
  }

  return undefined;
}

function asTrimmedString(value: any): string {
  if (value === undefined || value === null) {
    return "";
  }
  return String(value).trim();
}

=======
>>>>>>> 151c46cd
type RowStatus = "valid" | "similar" | "duplicate" | "error";

type ParsedUploadRow = {
  rowId: string;
  row: number;
  status: RowStatus;
  message?: string;
  platform_id?: string;
  category_id?: string;
  commission_type?: string;
  effective_from?: string;
  effective_to?: string | null;
  payload?: Payload;
};

type ParsedUploadSession = {
  id: string;
  filename: string;
  uploadedAt: string;
  createdAt: number;
  rows: ParsedUploadRow[];
};

const parsedUploads = new Map<string, ParsedUploadSession>();
const PARSED_UPLOAD_TTL_MS = 1000 * 60 * 30; // 30 minutes
const MAX_PARSED_UPLOADS = 25;

function pruneParsedUploads() {
  const now = Date.now();
  for (const [id, session] of parsedUploads.entries()) {
    if (now - session.createdAt > PARSED_UPLOAD_TTL_MS) {
      parsedUploads.delete(id);
    }
  }

  if (parsedUploads.size <= MAX_PARSED_UPLOADS) return;

  const oldest = Array.from(parsedUploads.values()).sort((a, b) => a.createdAt - b.createdAt);
  while (parsedUploads.size > MAX_PARSED_UPLOADS && oldest.length) {
    const session = oldest.shift();
    if (!session) break;
    parsedUploads.delete(session.id);
  }
}

const router = Router();

// CSV template (download) - MUST be before /:id route to avoid conflicts
router.get("/rate-cards/template.csv", async (_req, res) => {
  const csv = buildRateCardTemplateCsv();
  res.setHeader("Content-Type", "text/csv");
  res.setHeader("Content-Disposition", "attachment; filename=rate-card-template.csv");
  res.send(csv);
});

// CSV parse (dry run) route
router.post("/rate-cards/parse", upload.single("file"), async (req, res) => {
  try {
    if (!req.file) {
      return res.status(400).json({ message: "No file uploaded" });
    }

    const csvData = req.file.buffer.toString("utf-8");
<<<<<<< HEAD
    const records = parseCsvData(csvData);
=======
    const records = parse(csvData, {
      columns: true,
      skip_empty_lines: true,
      trim: true,
    });
>>>>>>> 151c46cd

    const existingCards = await loadExistingRateCards(db);
    const stagedCards: NormalizedCard[] = [];

    const results: ParsedUploadRow[] = [];

    let validCount = 0;
    let similarCount = 0;
    let duplicateCount = 0;
    let errorCount = 0;

    for (let i = 0; i < records.length; i++) {
<<<<<<< HEAD
      const row = records[i] as Record<string, any>;
      const rowNum = i + 2; // header + 1-indexed rows

      const issues: string[] = [];
      let platformId = "";
      let categoryId = "";
      let commissionType = "";
      let effectiveFrom = "";
      let effectiveTo = "";

      try {
        const slabsKey = getRowValue(row, "slabs_json") !== undefined ? "slabs_json" : "slabs";
        const feesKey = getRowValue(row, "fees_json") !== undefined ? "fees_json" : "fees";

        const slabs = parseJsonArrayField(getRowValue(row, slabsKey), slabsKey, issues);
        const fees = parseJsonArrayField(getRowValue(row, feesKey), feesKey, issues);

        platformId = asTrimmedString(getRowValue(row, "platform_id"));
        categoryId = asTrimmedString(getRowValue(row, "category_id"));
        commissionType = asTrimmedString(getRowValue(row, "commission_type")).toLowerCase();
        const settlementBasis = asTrimmedString(getRowValue(row, "settlement_basis")).toLowerCase();
        effectiveFrom = asTrimmedString(getRowValue(row, "effective_from"));
        effectiveTo = asTrimmedString(getRowValue(row, "effective_to"));
        const commissionPercentRaw = asTrimmedString(getRowValue(row, "commission_percent"));
        const gstPercentRaw = asTrimmedString(getRowValue(row, "gst_percent"));
        const tcsPercentRaw = asTrimmedString(getRowValue(row, "tcs_percent"));
        const tPlusRaw = asTrimmedString(getRowValue(row, "t_plus_days"));
        const weeklyWeekdayRaw = asTrimmedString(getRowValue(row, "weekly_weekday"));
        const biWeeklyWeekdayRaw = asTrimmedString(getRowValue(row, "bi_weekly_weekday"));
        const biWeeklyWhich = asTrimmedString(getRowValue(row, "bi_weekly_which")) || null;
        const monthlyDay = asTrimmedString(getRowValue(row, "monthly_day")) || null;
        const graceDaysRaw = asTrimmedString(getRowValue(row, "grace_days"));
        const globalMinRaw = asTrimmedString(getRowValue(row, "global_min_price"));
        const globalMaxRaw = asTrimmedString(getRowValue(row, "global_max_price"));
        const notesValue = asTrimmedString(getRowValue(row, "notes")) || null;

        const commissionPercentValue = toNumber(commissionPercentRaw);
        const tPlusDaysValue = toNumber(tPlusRaw);
        const weeklyWeekdayValue = toNumber(weeklyWeekdayRaw);
        const biWeeklyWeekdayValue = toNumber(biWeeklyWeekdayRaw);
        const graceDaysValue = toNumber(graceDaysRaw);
        const globalMinValue = toNumber(globalMinRaw);
        const globalMaxValue = toNumber(globalMaxRaw);
=======
      const row = records[i] as any;
      const rowNum = i + 2; // header + 1-indexed rows

      const issues: string[] = [];

      try {
        const slabs = row.slabs_json ? JSON.parse(row.slabs_json) : [];
        const fees = row.fees_json ? JSON.parse(row.fees_json) : [];
>>>>>>> 151c46cd

        const payload: Payload & {
          gst_percent?: any;
          tcs_percent?: any;
          settlement_basis?: string;
          t_plus_days?: number | null;
          weekly_weekday?: number | null;
          bi_weekly_weekday?: number | null;
          bi_weekly_which?: string | null;
          monthly_day?: string | null;
          grace_days?: number;
          global_min_price?: number | null;
          global_max_price?: number | null;
          notes?: string | null;
        } = {
<<<<<<< HEAD
          platform_id: platformId,
          category_id: categoryId,
          commission_type: commissionType,
          commission_percent:
            commissionType === "flat" && commissionPercentValue !== null
              ? commissionPercentValue
              : null,
          slabs,
          fees,
          effective_from: effectiveFrom,
          effective_to: effectiveTo || null,
          gst_percent: gstPercentRaw || "18",
          tcs_percent: tcsPercentRaw || "1",
          settlement_basis: settlementBasis,
          t_plus_days:
            tPlusDaysValue === null || Number.isNaN(tPlusDaysValue)
              ? null
              : Math.trunc(tPlusDaysValue),
          weekly_weekday:
            weeklyWeekdayValue === null || Number.isNaN(weeklyWeekdayValue)
              ? null
              : Math.trunc(weeklyWeekdayValue),
          bi_weekly_weekday:
            biWeeklyWeekdayValue === null || Number.isNaN(biWeeklyWeekdayValue)
              ? null
              : Math.trunc(biWeeklyWeekdayValue),
          bi_weekly_which: biWeeklyWhich,
          monthly_day: monthlyDay,
          grace_days:
            graceDaysValue === null || Number.isNaN(graceDaysValue)
              ? 0
              : Math.trunc(graceDaysValue),
          global_min_price:
            globalMinValue === null || Number.isNaN(globalMinValue)
              ? null
              : Number(globalMinValue),
          global_max_price:
            globalMaxValue === null || Number.isNaN(globalMaxValue)
              ? null
              : Number(globalMaxValue),
          notes: notesValue,
=======
          platform_id: row.platform_id,
          category_id: row.category_id,
          commission_type: row.commission_type,
          commission_percent: row.commission_percent ? parseFloat(row.commission_percent) : null,
          slabs,
          fees,
          effective_from: row.effective_from,
          effective_to: row.effective_to || null,
          gst_percent: row.gst_percent || "18",
          tcs_percent: row.tcs_percent || "1",
          settlement_basis: row.settlement_basis,
          t_plus_days: row.t_plus_days ? parseInt(row.t_plus_days) : null,
          weekly_weekday: row.weekly_weekday ? parseInt(row.weekly_weekday) : null,
          bi_weekly_weekday: row.bi_weekly_weekday ? parseInt(row.bi_weekly_weekday) : null,
          bi_weekly_which: row.bi_weekly_which || null,
          monthly_day: row.monthly_day || null,
          grace_days: row.grace_days ? parseInt(row.grace_days) : 0,
          global_min_price: row.global_min_price ? parseFloat(row.global_min_price) : null,
          global_max_price: row.global_max_price ? parseFloat(row.global_max_price) : null,
          notes: row.notes || null,
>>>>>>> 151c46cd
        };

        // basic validations mirroring front-end quick checks
        if (!payload.platform_id) issues.push("platform_id is required");
        if (!payload.category_id) issues.push("category_id is required");
        if (!payload.commission_type) issues.push("commission_type is required");
        if (
          payload.commission_type &&
          !["flat", "tiered"].includes(payload.commission_type)
        ) {
          issues.push("commission_type must be 'flat' or 'tiered'");
<<<<<<< HEAD
=======
        }
        if (!payload.settlement_basis) issues.push("settlement_basis is required");
        if (!payload.effective_from) issues.push("effective_from is required");

        const analysis = await analyzeRateCard(db, payload, {
          existingCards,
          additionalCards: stagedCards,
          tempId: `pending-${i}`,
        });

        issues.push(...analysis.errors);

        const overlapInfo = analysis.overlap;
        if (overlapInfo && issues.length && !issues.includes(overlapInfo.reason)) {
          issues.push(overlapInfo.reason);
>>>>>>> 151c46cd
        }
        if (!payload.settlement_basis) issues.push("settlement_basis is required");
        if (!payload.effective_from) issues.push("effective_from is required");

<<<<<<< HEAD
        const analysis = await analyzeRateCard(db, payload, {
          existingCards,
          additionalCards: stagedCards,
          tempId: `pending-${i}`,
        });

        issues.push(...analysis.errors);

        const overlapInfo = analysis.overlap;
        if (overlapInfo && issues.length && !issues.includes(overlapInfo.reason)) {
          issues.push(overlapInfo.reason);
        }

=======
>>>>>>> 151c46cd
        let status: RowStatus = "valid";
        let message = "Ready to import";

        if (issues.length) {
          status = "error";
          message = issues.join("; ");
          errorCount++;
        } else if (overlapInfo) {
          if (overlapInfo.type === "exact") {
            status = "duplicate";
            message = overlapInfo.reason;
            duplicateCount++;
          } else {
            status = "similar";
            message = overlapInfo.reason;
            similarCount++;
          }
        } else {
          validCount++;
        }

        results.push({
          rowId: "", // placeholder, filled after loop
          row: rowNum,
          status,
          message,
          platform_id: payload.platform_id,
          category_id: payload.category_id,
          commission_type: payload.commission_type,
          effective_from: payload.effective_from,
          effective_to: payload.effective_to,
          payload,
        });

        if (status === "valid" || status === "similar") {
          stagedCards.push({ ...analysis.normalized, id: analysis.normalized.id ?? `pending-${i}` });
        }
      } catch (error: any) {
        errorCount++;
        results.push({
          rowId: "",
          row: rowNum,
          status: "error",
          message: error.message || "Unknown error",
<<<<<<< HEAD
          platform_id: platformId,
          category_id: categoryId,
          commission_type: commissionType,
          effective_from: effectiveFrom,
          effective_to: effectiveTo,
=======
          platform_id: row.platform_id,
          category_id: row.category_id,
          commission_type: row.commission_type,
          effective_from: row.effective_from,
          effective_to: row.effective_to,
>>>>>>> 151c46cd
        });
      }
    }

    const totalRows = records.length;
    const analysisId = randomUUID();
    const uploadedAt = new Date().toISOString();
    const filename = req.file.originalname || "upload.csv";

    const rowsWithId = results.map((row, index) => ({
      ...row,
      rowId: `${analysisId}:${index + 1}`,
    }));

    parsedUploads.set(analysisId, {
      id: analysisId,
      filename,
      uploadedAt,
      createdAt: Date.now(),
      rows: rowsWithId,
    });

    pruneParsedUploads();

    res.json({
      analysis_id: analysisId,
      file_name: filename,
      uploaded_at: uploadedAt,
      summary: {
        total: totalRows,
        valid: validCount,
        similar: similarCount,
        duplicate: duplicateCount,
        error: errorCount,
      },
      rows: rowsWithId.map((row) => ({
        row: row.row,
        row_id: row.rowId,
        status: row.status,
        message: row.message,
        platform_id: row.platform_id,
        category_id: row.category_id,
        commission_type: row.commission_type,
        effective_from: row.effective_from,
        effective_to: row.effective_to,
      })),
    });
  } catch (error: any) {
    console.error("CSV parse error:", error);
    res.status(500).json({
      message: "Failed to process CSV file",
      error: error.message,
    });
  }
});

router.post("/rate-cards/import", async (req, res) => {
  try {
    const { analysis_id: analysisId, row_ids: rowIds, include_similar: includeSimilar } = req.body ?? {};

    if (!analysisId || typeof analysisId !== "string") {
      return res.status(400).json({ message: "Missing analysis_id. Upload the CSV again." });
    }

    if (!Array.isArray(rowIds) || rowIds.length === 0) {
      return res.status(400).json({ message: "No rows provided for import" });
    }

    pruneParsedUploads();
    const session = parsedUploads.get(analysisId);

    if (!session) {
      return res.status(410).json({ message: "Upload session expired. Please upload the file again." });
    }

    const selectedRows: ParsedUploadRow[] = [];
    const seen = new Set<string>();
    for (const id of rowIds) {
      if (typeof id !== "string" || seen.has(id)) continue;
      seen.add(id);
      const row = session.rows.find((r) => r.rowId === id);
      if (row) {
        selectedRows.push(row);
      }
    }

    if (!selectedRows.length) {
      return res.status(400).json({ message: "Selected rows were not found. Upload the CSV again." });
    }

    const existingCards = await loadExistingRateCards(db);
    const staged: NormalizedCard[] = [];

    const results: Array<{
      rowId: string;
      row: number;
      status: "imported" | "skipped";
      id?: string;
      message?: string;
    }> = [];

    for (let i = 0; i < selectedRows.length; i++) {
      const entry = selectedRows[i];
      const allowSimilar = includeSimilar === true;

      if (!entry.payload) {
        results.push({
          rowId: entry.rowId,
          row: entry.row,
          status: "skipped",
          message: "Missing payload for row",
        });
        continue;
      }

      if (entry.status !== "valid" && entry.status !== "similar") {
        results.push({
          rowId: entry.rowId,
          row: entry.row,
          status: "skipped",
          message: "Row is not eligible for import",
        });
        continue;
      }

      if (entry.status === "similar" && !allowSimilar) {
        results.push({
          rowId: entry.rowId,
          row: entry.row,
          status: "skipped",
          message: "Similar rows require confirmation",
        });
        continue;
      }

      const payload = entry.payload;
      try {
        const analysis = await analyzeRateCard(db, payload, {
          existingCards,
          additionalCards: staged,
          tempId: `confirm-${i}`,
        });

        const issues = [...analysis.errors];

        if (analysis.overlap) {
          if (analysis.overlap.type === "exact") {
            issues.push(analysis.overlap.reason);
          } else if (!allowSimilar) {
            issues.push(analysis.overlap.reason);
          }
        }

        if (issues.length) {
          results.push({
            rowId: entry.rowId,
            row: entry.row,
            status: "skipped",
            message: issues.join("; "),
          });
          continue;
        }

        const newId = await insertRateCardWithRelations(payload);
        results.push({ rowId: entry.rowId, row: entry.row, status: "imported", id: newId });

        const normalized = { ...analysis.normalized, id: newId };
        staged.push(normalized);
        existingCards.push(normalized);
      } catch (error: any) {
        results.push({
          rowId: entry.rowId,
          row: entry.row,
          status: "skipped",
          message: error.message || "Failed to import row",
        });
      }
    }

    const inserted = results.filter((r) => r.status === "imported").length;
    const skipped = results.length - inserted;

    res.json({
      analysis_id: analysisId,
      file_name: session.filename,
      uploaded_at: session.uploadedAt,
      summary: {
        inserted,
        skipped,
      },
      results: results.map((r) => ({
        row_id: r.rowId,
        row: r.row,
        status: r.status,
        id: r.id,
        message: r.message,
      })),
    });
  } catch (error: any) {
    console.error("CSV import error:", error);
    res.status(500).json({
      message: "Failed to import rate cards",
      error: error.message,
    });
  }
});

// List all rate cards + summary metrics (incl. avg commission)
router.get("/rate-cards", async (req, res) => {
  try {
    // Use in-memory storage to avoid database connection issues
    const { storage } = await import("../../storage");
    const cards = await storage.getRateCards();
    const today = new Date();

    const PLATFORM_LABELS = { amazon: "Amazon", flipkart: "Flipkart", myntra: "Myntra", ajio: "AJIO", quick: "Quick Commerce" };
    const CATEGORY_LABELS = { apparel: "Apparel", electronics: "Electronics", beauty: "Beauty", home: "Home" };

    const enriched = cards.map((c: any) => {
      const from = new Date(c.effective_from);
      const to = c.effective_to ? new Date(c.effective_to) : null;
      let status = "active";
      if (from > today) status = "upcoming";
      else if (to && to < today) status = "expired";

      return {
        ...c,
        status,
        platform_name:
          PLATFORM_LABELS[c.platform_id as keyof typeof PLATFORM_LABELS] ?? c.platform_id,
        category_name:
          CATEGORY_LABELS[c.category_id as keyof typeof CATEGORY_LABELS] ?? c.category_id,
      };
    });

    // counts
    const total = enriched.length;
    const active = enriched.filter((c) => c.status === "active").length;
    const expired = enriched.filter((c) => c.status === "expired").length;
    const upcoming = enriched.filter((c) => c.status === "upcoming").length;

    // average commission for FLAT cards only
    const flatCards = enriched.filter(
      (c) => c.commission_type === "flat" && typeof c.commission_percent === "number"
    );
    const flatSum = flatCards.reduce((sum, c) => sum + Number(c.commission_percent || 0), 0);
    const flatCount = flatCards.length;
    const avgFlat = flatCount ? flatSum / flatCount : 0;

    res.json({
      data: enriched,
      metrics: {
        total, active, expired, upcoming,
        avg_flat_commission: Number(avgFlat.toFixed(2)),
        flat_count: flatCount
      }
    });
  } catch (e: any) {
    console.error(e);
    res.status(500).json({ message: e.message || "Failed to fetch rate cards" });
  }
});

// Get a single rate card with status (only UUID format)
router.get("/rate-cards/:id([0-9a-f-]{36})", async (req, res) => {
  try {
    const id = req.params.id;
    const [card] = await db.select().from(rateCardsV2).where(eq(rateCardsV2.id, id));

    if (!card) return res.status(404).json({ message: "Rate card not found" });

    const from = new Date(card.effective_from);
    const to = card.effective_to ? new Date(card.effective_to) : null;
    const today = new Date();

    let status = "active";
    if (from > today) status = "upcoming";
    else if (to && to < today) status = "expired";

    // also fetch slabs + fees
    const slabs = await db.select().from(rateCardSlabs).where(eq(rateCardSlabs.rate_card_id, id));
    const fees = await db.select().from(rateCardFees).where(eq(rateCardFees.rate_card_id, id));

    res.json({ ...card, slabs, fees, status });
  } catch (e: any) {
    console.error(e);
    res.status(500).json({ message: e.message || "Failed to fetch rate card" });
  }
});

// Create new rate card
router.post("/rate-cards", async (req, res) => {
  try {
    const body = req.body;

    // 🔒 validate before writing
    await validateRateCard(db, body);

    const [rc] = await db.insert(rateCardsV2).values({
      platform_id: body.platform_id,
      category_id: body.category_id,
      commission_type: body.commission_type,
      commission_percent: body.commission_percent,
      gst_percent: body.gst_percent,
      tcs_percent: body.tcs_percent,
      settlement_basis: body.settlement_basis,
      t_plus_days: body.t_plus_days,
      weekly_weekday: body.weekly_weekday,
      bi_weekly_weekday: body.bi_weekly_weekday,
      bi_weekly_which: body.bi_weekly_which,
      monthly_day: body.monthly_day,
      grace_days: body.grace_days ?? 0,
      effective_from: body.effective_from,
      effective_to: body.effective_to,
      global_min_price: body.global_min_price,
      global_max_price: body.global_max_price,
      notes: body.notes,
    }).returning({ id: rateCardsV2.id });

    if (body.slabs?.length) {
      await db.insert(rateCardSlabs).values(
        body.slabs.map((s: any) => ({
          rate_card_id: rc.id, 
          min_price: s.min_price, 
          max_price: s.max_price, 
          commission_percent: s.commission_percent,
        }))
      );
    }
    if (body.fees?.length) {
      await db.insert(rateCardFees).values(
        body.fees.map((f: any) => ({
          rate_card_id: rc.id, 
          fee_code: f.fee_code, 
          fee_type: f.fee_type, 
          fee_value: f.fee_value,
        }))
      );
    }
    res.status(201).json({ id: rc.id });
  } catch (e: any) {
    console.error(e);
    res.status(e.statusCode || 500).json({ message: e.message || "Failed to create rate card" });
  }
});

// Update rate card
router.put("/rate-cards", async (req, res) => {
  try {
    const body = req.body;
    const id = body.id;
    if (!id) return res.status(400).json({ message: "id required" });

    // 🔒 validate before writing (pass id to skip self in overlap check)
    await validateRateCard(db, { ...body, id });

    await db.update(rateCardsV2).set({
      platform_id: body.platform_id,
      category_id: body.category_id,
      commission_type: body.commission_type,
      commission_percent: body.commission_percent,
      gst_percent: body.gst_percent,
      tcs_percent: body.tcs_percent,
      settlement_basis: body.settlement_basis,
      t_plus_days: body.t_plus_days,
      weekly_weekday: body.weekly_weekday,
      bi_weekly_weekday: body.bi_weekly_weekday,
      bi_weekly_which: body.bi_weekly_which,
      monthly_day: body.monthly_day,
      grace_days: body.grace_days ?? 0,
      effective_from: body.effective_from,
      effective_to: body.effective_to,
      global_min_price: body.global_min_price,
      global_max_price: body.global_max_price,
      notes: body.notes,
    }).where(eq(rateCardsV2.id, id));

    await db.delete(rateCardSlabs).where(eq(rateCardSlabs.rate_card_id, id));
    await db.delete(rateCardFees).where(eq(rateCardFees.rate_card_id, id));

    if (body.slabs?.length) {
      await db.insert(rateCardSlabs).values(
        body.slabs.map((s: any) => ({
          rate_card_id: id, 
          min_price: s.min_price, 
          max_price: s.max_price, 
          commission_percent: s.commission_percent,
        }))
      );
    }
    if (body.fees?.length) {
      await db.insert(rateCardFees).values(
        body.fees.map((f: any) => ({
          rate_card_id: id, 
          fee_code: f.fee_code, 
          fee_type: f.fee_type, 
          fee_value: f.fee_value,
        }))
      );
    }
    res.json({ id });
  } catch (e: any) {
    console.error(e);
    res.status(e.statusCode || 500).json({ message: e.message || "Failed to update rate card" });
  }
});

// Delete a rate card (and its slabs/fees cascade)
router.delete("/rate-cards/:id", async (req, res) => {
  try {
    const { id } = req.params;

    // Delete cascades will remove related slabs/fees
    await db.delete(rateCardsV2).where(eq(rateCardsV2.id, id));

    res.json({ success: true, id });
  } catch (e: any) {
    console.error(e);
    res.status(500).json({ message: e.message || "Failed to delete rate card" });
  }
});

// Add DELETE endpoint for rate-cards-v2 as well
router.delete("/rate-cards-v2/:id", async (req, res) => {
  try {
    const { id } = req.params;

    // Delete cascades will remove related slabs/fees
    await db.delete(rateCardsV2).where(eq(rateCardsV2.id, id));

    res.json({ success: true, id });
  } catch (e: any) {
    console.error(e);
    res.status(500).json({ message: e.message || "Failed to delete rate card" });
  }
});

// Add the same endpoints for rate-cards-v2 path as well
router.get("/rate-cards-v2", async (req, res) => {
  try {
    // For now, fallback to in-memory storage to avoid database connection issues
    const { storage } = await import("../../storage");
    const cards = await storage.getRateCards();
    const today = new Date();

    const enriched = cards.map((c: any) => {
      let status = "active";
      const from = new Date(c.effective_from);
      const to = c.effective_to ? new Date(c.effective_to) : null;

      if (from > today) status = "upcoming";
      else if (to && to < today) status = "expired";

      return { ...c, status };
    });

    // counts
    const total = enriched.length;
    const active = enriched.filter((c: any) => c.status === "active").length;
    const expired = enriched.filter((c: any) => c.status === "expired").length;
    const upcoming = enriched.filter((c: any) => c.status === "upcoming").length;

    // average commission for cards with commission_rate (treating all as flat-style)
    const flatCards = enriched.filter(
      (c: any) => c.commission_rate !== null && c.commission_rate !== undefined && Number(c.commission_rate) > 0
    );
    const flatSum = flatCards.reduce((sum: number, c: any) => sum + Number(c.commission_rate), 0);
    const flatCount = flatCards.length;
    const avgFlat = flatCount > 0 ? flatSum / flatCount : 0;

    res.json({
      data: enriched,
      metrics: {
        total,
        active,
        expired,
        upcoming,
        avg_flat_commission: Number(avgFlat.toFixed(2)),
        flat_count: flatCount
      }
    });
  } catch (e: any) {
    console.error(e);
    res.status(500).json({ message: e.message || "Failed to fetch rate cards" });
  }
});

router.get("/rate-cards-v2/:id", async (req, res) => {
  try {
    const id = req.params.id;
    const [card] = await db.select().from(rateCardsV2).where(eq(rateCardsV2.id, id));

    if (!card) return res.status(404).json({ message: "Not found" });

    const from = new Date(card.effective_from);
    const to = card.effective_to ? new Date(card.effective_to) : null;
    const today = new Date();

    let status = "active";
    if (from > today) status = "upcoming";
    else if (to && to < today) status = "expired";

    // also fetch slabs + fees
    const slabs = await db.select().from(rateCardSlabs).where(eq(rateCardSlabs.rate_card_id, id));
    const fees = await db.select().from(rateCardFees).where(eq(rateCardFees.rate_card_id, id));

    res.json({ ...card, slabs, fees, status });
  } catch (e: any) {
    console.error(e);
    res.status(500).json({ message: e.message || "Failed to fetch rate card" });
  }
});

router.post("/rate-cards-v2", async (req, res) => {
  try {
    const body = req.body;
    
    const [rc] = await db.insert(rateCardsV2).values({
      platform_id: body.platform_id,
      category_id: body.category_id,
      commission_type: body.commission_type,
      commission_percent: body.commission_percent,
      gst_percent: body.gst_percent || "18",
      tcs_percent: body.tcs_percent || "1",
      settlement_basis: body.settlement_basis,
      t_plus_days: body.t_plus_days,
      weekly_weekday: body.weekly_weekday,
      bi_weekly_weekday: body.bi_weekly_weekday,
      bi_weekly_which: body.bi_weekly_which,
      monthly_day: body.monthly_day,
      grace_days: body.grace_days ?? 0,
      effective_from: body.effective_from,
      effective_to: body.effective_to,
      global_min_price: body.global_min_price,
      global_max_price: body.global_max_price,
      notes: body.notes,
    }).returning({ id: rateCardsV2.id });

    if (body.slabs?.length) {
      await db.insert(rateCardSlabs).values(
        body.slabs.map((s: any) => ({
          rate_card_id: rc.id,
          min_price: s.min_price.toString(),
          max_price: s.max_price ? s.max_price.toString() : null,
          commission_percent: s.commission_percent.toString(),
        }))
      );
    }
    
    if (body.fees?.length) {
      await db.insert(rateCardFees).values(
        body.fees.map((f: any) => ({
          rate_card_id: rc.id,
          fee_code: f.fee_code,
          fee_type: f.fee_type,
          fee_value: f.fee_value.toString(),
        }))
      );
    }
    
    res.status(201).json({ id: rc.id });
  } catch (e: any) {
    console.error("Error creating rate card:", e);
    res.status(500).json({ message: e.message || "Failed to create rate card" });
  }
});

export default router;<|MERGE_RESOLUTION|>--- conflicted
+++ resolved
@@ -1,9 +1,5 @@
 import { Router } from "express";
 import { randomUUID } from "crypto";
-<<<<<<< HEAD
-=======
-import { z } from "zod";
->>>>>>> 151c46cd
 import { db } from "../../storage";
 import { rateCardsV2, rateCardSlabs, rateCardFees } from "@shared/schema";
 import { eq } from "drizzle-orm";
@@ -434,7 +430,7 @@
 
 const upload = multer(); // in-memory storage
 
-<<<<<<< HEAD
+// ----- CSV parsing helpers (lenient fallback) -----
 function splitCsvRows(csvData: string): string[] {
   const rows: string[] = [];
   let current = "";
@@ -654,8 +650,7 @@
   return String(value).trim();
 }
 
-=======
->>>>>>> 151c46cd
+// ----- Upload session state -----
 type RowStatus = "valid" | "similar" | "duplicate" | "error";
 
 type ParsedUploadRow = {
@@ -719,15 +714,7 @@
     }
 
     const csvData = req.file.buffer.toString("utf-8");
-<<<<<<< HEAD
     const records = parseCsvData(csvData);
-=======
-    const records = parse(csvData, {
-      columns: true,
-      skip_empty_lines: true,
-      trim: true,
-    });
->>>>>>> 151c46cd
 
     const existingCards = await loadExistingRateCards(db);
     const stagedCards: NormalizedCard[] = [];
@@ -740,7 +727,6 @@
     let errorCount = 0;
 
     for (let i = 0; i < records.length; i++) {
-<<<<<<< HEAD
       const row = records[i] as Record<string, any>;
       const rowNum = i + 2; // header + 1-indexed rows
 
@@ -784,16 +770,6 @@
         const graceDaysValue = toNumber(graceDaysRaw);
         const globalMinValue = toNumber(globalMinRaw);
         const globalMaxValue = toNumber(globalMaxRaw);
-=======
-      const row = records[i] as any;
-      const rowNum = i + 2; // header + 1-indexed rows
-
-      const issues: string[] = [];
-
-      try {
-        const slabs = row.slabs_json ? JSON.parse(row.slabs_json) : [];
-        const fees = row.fees_json ? JSON.parse(row.fees_json) : [];
->>>>>>> 151c46cd
 
         const payload: Payload & {
           gst_percent?: any;
@@ -809,7 +785,6 @@
           global_max_price?: number | null;
           notes?: string | null;
         } = {
-<<<<<<< HEAD
           platform_id: platformId,
           category_id: categoryId,
           commission_type: commissionType,
@@ -851,28 +826,6 @@
               ? null
               : Number(globalMaxValue),
           notes: notesValue,
-=======
-          platform_id: row.platform_id,
-          category_id: row.category_id,
-          commission_type: row.commission_type,
-          commission_percent: row.commission_percent ? parseFloat(row.commission_percent) : null,
-          slabs,
-          fees,
-          effective_from: row.effective_from,
-          effective_to: row.effective_to || null,
-          gst_percent: row.gst_percent || "18",
-          tcs_percent: row.tcs_percent || "1",
-          settlement_basis: row.settlement_basis,
-          t_plus_days: row.t_plus_days ? parseInt(row.t_plus_days) : null,
-          weekly_weekday: row.weekly_weekday ? parseInt(row.weekly_weekday) : null,
-          bi_weekly_weekday: row.bi_weekly_weekday ? parseInt(row.bi_weekly_weekday) : null,
-          bi_weekly_which: row.bi_weekly_which || null,
-          monthly_day: row.monthly_day || null,
-          grace_days: row.grace_days ? parseInt(row.grace_days) : 0,
-          global_min_price: row.global_min_price ? parseFloat(row.global_min_price) : null,
-          global_max_price: row.global_max_price ? parseFloat(row.global_max_price) : null,
-          notes: row.notes || null,
->>>>>>> 151c46cd
         };
 
         // basic validations mirroring front-end quick checks
@@ -884,8 +837,6 @@
           !["flat", "tiered"].includes(payload.commission_type)
         ) {
           issues.push("commission_type must be 'flat' or 'tiered'");
-<<<<<<< HEAD
-=======
         }
         if (!payload.settlement_basis) issues.push("settlement_basis is required");
         if (!payload.effective_from) issues.push("effective_from is required");
@@ -901,27 +852,8 @@
         const overlapInfo = analysis.overlap;
         if (overlapInfo && issues.length && !issues.includes(overlapInfo.reason)) {
           issues.push(overlapInfo.reason);
->>>>>>> 151c46cd
         }
-        if (!payload.settlement_basis) issues.push("settlement_basis is required");
-        if (!payload.effective_from) issues.push("effective_from is required");
-
-<<<<<<< HEAD
-        const analysis = await analyzeRateCard(db, payload, {
-          existingCards,
-          additionalCards: stagedCards,
-          tempId: `pending-${i}`,
-        });
-
-        issues.push(...analysis.errors);
-
-        const overlapInfo = analysis.overlap;
-        if (overlapInfo && issues.length && !issues.includes(overlapInfo.reason)) {
-          issues.push(overlapInfo.reason);
-        }
-
-=======
->>>>>>> 151c46cd
+
         let status: RowStatus = "valid";
         let message = "Ready to import";
 
@@ -966,19 +898,11 @@
           row: rowNum,
           status: "error",
           message: error.message || "Unknown error",
-<<<<<<< HEAD
           platform_id: platformId,
           category_id: categoryId,
           commission_type: commissionType,
           effective_from: effectiveFrom,
           effective_to: effectiveTo,
-=======
-          platform_id: row.platform_id,
-          category_id: row.category_id,
-          commission_type: row.commission_type,
-          effective_from: row.effective_from,
-          effective_to: row.effective_to,
->>>>>>> 151c46cd
         });
       }
     }
@@ -1275,7 +1199,7 @@
     const body = req.body;
 
     // 🔒 validate before writing
-    await validateRateCard(db, body);
+    await validateRateCard(db, body as Payload);
 
     const [rc] = await db.insert(rateCardsV2).values({
       platform_id: body.platform_id,
@@ -1328,7 +1252,7 @@
 // Update rate card
 router.put("/rate-cards", async (req, res) => {
   try {
-    const body = req.body;
+    const body = req.body as Payload & { id?: string };
     const id = body.id;
     if (!id) return res.status(400).json({ message: "id required" });
 
@@ -1340,28 +1264,28 @@
       category_id: body.category_id,
       commission_type: body.commission_type,
       commission_percent: body.commission_percent,
-      gst_percent: body.gst_percent,
-      tcs_percent: body.tcs_percent,
-      settlement_basis: body.settlement_basis,
-      t_plus_days: body.t_plus_days,
-      weekly_weekday: body.weekly_weekday,
-      bi_weekly_weekday: body.bi_weekly_weekday,
-      bi_weekly_which: body.bi_weekly_which,
-      monthly_day: body.monthly_day,
-      grace_days: body.grace_days ?? 0,
+      gst_percent: (body as any).gst_percent,
+      tcs_percent: (body as any).tcs_percent,
+      settlement_basis: (body as any).settlement_basis,
+      t_plus_days: (body as any).t_plus_days,
+      weekly_weekday: (body as any).weekly_weekday,
+      bi_weekly_weekday: (body as any).bi_weekly_weekday,
+      bi_weekly_which: (body as any).bi_weekly_which,
+      monthly_day: (body as any).monthly_day,
+      grace_days: (body as any).grace_days ?? 0,
       effective_from: body.effective_from,
-      effective_to: body.effective_to,
-      global_min_price: body.global_min_price,
-      global_max_price: body.global_max_price,
-      notes: body.notes,
+      effective_to: body.effective_to ?? null,
+      global_min_price: (body as any).global_min_price,
+      global_max_price: (body as any).global_max_price,
+      notes: (body as any).notes,
     }).where(eq(rateCardsV2.id, id));
 
     await db.delete(rateCardSlabs).where(eq(rateCardSlabs.rate_card_id, id));
     await db.delete(rateCardFees).where(eq(rateCardFees.rate_card_id, id));
 
-    if (body.slabs?.length) {
+    if ((body as any).slabs?.length) {
       await db.insert(rateCardSlabs).values(
-        body.slabs.map((s: any) => ({
+        (body as any).slabs.map((s: any) => ({
           rate_card_id: id, 
           min_price: s.min_price, 
           max_price: s.max_price, 
@@ -1369,9 +1293,9 @@
         }))
       );
     }
-    if (body.fees?.length) {
+    if ((body as any).fees?.length) {
       await db.insert(rateCardFees).values(
-        body.fees.map((f: any) => ({
+        (body as any).fees.map((f: any) => ({
           rate_card_id: id, 
           fee_code: f.fee_code, 
           fee_type: f.fee_type, 
